import numpy as np

def flatstr2np(xvecstr):
    return np.asarray([float(x) for x in xvecstr.split()])


def np2flatstr(arr, fmt="% .6g"):
    return np.array2string(
        arr,
        prefix='',
        separator=' ',
        formatter={'float_kind':lambda x: fmt % x})
    #    return ' '.join([fmt % (x) for x in np.asarray(X).flatten()])


def np2strList(X, fmt="%.4f", zeroThr=1e-25, zeroSymb=''):
    slist = list()
    for x in np.asarray(X).flatten():
        if np.abs(x) < zeroThr:
            s = zeroSymb
        else:
            s = fmt % (x)
        if np.unique(s[2:]).size == 1 and s.startswith('0.'):
            s = s[1:]
            s = s[:-1] + '1'
            s = '<' + s
        slist.append(s)
    return slist


def split_str_into_fixed_width_lines(mstr, linewidth=80, tostr=False):
    ''' Split provided string across lines nicely.

    Examples
    --------
    >>> s = ' abc def ghi jkl mno pqr'  
    >>> split_str_into_fixed_width_lines(s, linewidth=5)
    ['  abc', ' def', ' ghi', ' jkl', ' mno', ' pqr']
<<<<<<< HEAD
    >>> s = '   abc   def   ghi   jkl   mno   pqr'  
    >>> split_str_into_fixed_width_lines(s, linewidth=10)
    ['    abc', '   def', '   ghi', '   jkl', '   mno', '   pqr']
    >>> s = '  abc1  def2  ghi3  jkl4'  
    >>> split_str_into_fixed_width_lines(s, linewidth=6)
    ['   abc1', '  def2', '  ghi3', '  jkl4']
=======
    >>> split_str_into_fixed_width_lines(s, linewidth=7)
    ['  abc', ' def', ' ghi', ' jkl', ' mno', ' pqr']
    >>> split_str_into_fixed_width_lines(s, linewidth=10)
    ['  abc def', ' ghi jkl', ' mno pqr']
    >>> s = '   abc   def   ghi   jkl   mno   pqr'
    >>> split_str_into_fixed_width_lines(s, linewidth=5)
    ['   abc', '  def', '  ghi', '  jkl', '  mno', '  pqr']
    >>> split_str_into_fixed_width_lines(s, linewidth=7)
    ['    abc', '   def', '   ghi', '   jkl', '   mno', '   pqr']
    >>> split_str_into_fixed_width_lines(s, linewidth=10)
    ['    abc', '   def', '   ghi', '   jkl', '   mno', '   pqr']
    >>> s = '  abc1  def2  ghi3  jkl4'
    >>> split_str_into_fixed_width_lines(s, linewidth=3)
    [' a', 'bc1', 'd', 'ef2', 'g', 'hi3', 'j', 'kl4']
    >>> split_str_into_fixed_width_lines(s, linewidth=6)
    ['   abc1', '  def2', '  ghi3', '  jkl4']
    >>> split_str_into_fixed_width_lines(s, linewidth=9)
    ['   abc1', '  def2', '  ghi3', '  jkl4']
>>>>>>> 5810e625
    >>> split_str_into_fixed_width_lines(s, linewidth=80)
    ['   abc1  def2  ghi3  jkl4']
    '''
    mlist = list()
    breakPos = 0
    while breakPos < len(mstr):
        if (len(mstr) - breakPos) <= linewidth:
            # Take it all and quit
            mlist.append(mstr[breakPos:])
            break
        else:
            nextPos = breakPos+linewidth
            while nextPos > breakPos + 1:
                if mstr[nextPos-1] != ' ' and mstr[nextPos] == ' ':
                    break
                nextPos -= 1
            nextstr = mstr[breakPos:nextPos]
            if len(nextstr.strip()) > 0:
                mlist.append(nextstr)
            breakPos = nextPos
    mlist[0] = ' ' + mlist[0] # hack
    if tostr:
        return '\n'.join([m for m in mlist])
    return mlist<|MERGE_RESOLUTION|>--- conflicted
+++ resolved
@@ -36,25 +36,14 @@
     >>> s = ' abc def ghi jkl mno pqr'  
     >>> split_str_into_fixed_width_lines(s, linewidth=5)
     ['  abc', ' def', ' ghi', ' jkl', ' mno', ' pqr']
-<<<<<<< HEAD
     >>> s = '   abc   def   ghi   jkl   mno   pqr'  
     >>> split_str_into_fixed_width_lines(s, linewidth=10)
     ['    abc', '   def', '   ghi', '   jkl', '   mno', '   pqr']
+
     >>> s = '  abc1  def2  ghi3  jkl4'  
     >>> split_str_into_fixed_width_lines(s, linewidth=6)
     ['   abc1', '  def2', '  ghi3', '  jkl4']
-=======
-    >>> split_str_into_fixed_width_lines(s, linewidth=7)
-    ['  abc', ' def', ' ghi', ' jkl', ' mno', ' pqr']
-    >>> split_str_into_fixed_width_lines(s, linewidth=10)
-    ['  abc def', ' ghi jkl', ' mno pqr']
-    >>> s = '   abc   def   ghi   jkl   mno   pqr'
-    >>> split_str_into_fixed_width_lines(s, linewidth=5)
-    ['   abc', '  def', '  ghi', '  jkl', '  mno', '  pqr']
-    >>> split_str_into_fixed_width_lines(s, linewidth=7)
-    ['    abc', '   def', '   ghi', '   jkl', '   mno', '   pqr']
-    >>> split_str_into_fixed_width_lines(s, linewidth=10)
-    ['    abc', '   def', '   ghi', '   jkl', '   mno', '   pqr']
+
     >>> s = '  abc1  def2  ghi3  jkl4'
     >>> split_str_into_fixed_width_lines(s, linewidth=3)
     [' a', 'bc1', 'd', 'ef2', 'g', 'hi3', 'j', 'kl4']
@@ -62,7 +51,6 @@
     ['   abc1', '  def2', '  ghi3', '  jkl4']
     >>> split_str_into_fixed_width_lines(s, linewidth=9)
     ['   abc1', '  def2', '  ghi3', '  jkl4']
->>>>>>> 5810e625
     >>> split_str_into_fixed_width_lines(s, linewidth=80)
     ['   abc1  def2  ghi3  jkl4']
     '''

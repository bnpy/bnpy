--- conflicted
+++ resolved
@@ -262,17 +262,6 @@
     ExtArr1D margPrObs (margPrObsOUT, T);
     ExtArr2D_i topColIDs (topColIDsOUT, T, L); // (T, L)
 
-<<<<<<< HEAD
-    // compute equilibrium distribution
-    Matrix<double, Dynamic, Dynamic, RowMajor> A = transPi.matrix().transpose()
-                                                   - MatrixXd::Identity(K, K);
-    A.row(T-1).fill(1.0);
-    Matrix<double, Dynamic, RowMajor> b = MatrixXd::Zero(K, 1);
-    b.row(T-1).fill(1.0);
-    Arr1D equilibrium = A.partialPivLu().solve(b).array();
-    std::cout << "Hello" << std::endl;
-    cout << "equilibrium:\n" << equilibrium << "\n\n";
-=======
 //    // compute equilibrium distribution
 //    Matrix<double, Dynamic, Dynamic, RowMajor> A = transPi.matrix().transpose()
 //                                                   - MatrixXd::Identity(K, K);
@@ -280,7 +269,6 @@
 //    Matrix<double, Dynamic, RowMajor> b = MatrixXd::Zero(K, 1);
 //    b.row(T-1).fill(1.0);
 //    Arr1D equilibrium = A.partialPivLu().solve(b).array();
->>>>>>> 6bf0b64d
 
     // Forward pass with complexity O(T * L^2)
     Arr1D iid_resp(K);

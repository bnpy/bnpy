import os
import numpy as np
import ctypes
from numpy.ctypeslib import ndpointer
from bnpy.util import as2D

def cppReady():
    ''' Returns true if compiled cpp library available, false o.w.
    '''
    #return False
    return hasEigenLibReady

def FwdAlg_cpp(initPi, transPi, SoftEv, order='C'):
    ''' Forward algorithm for a single HMM sequence. Implemented in C++/Eigen.
    '''
    if not hasEigenLibReady:
        raise ValueError("Cannot find library %s. Please recompile."
                         % (libfilename))
    if order != 'C':
        raise NotImplementedError("LibFwdBwd only supports row-major order.")
    T, K = SoftEv.shape
    # Prep inputs
    initPi = np.asarray(initPi, order=order)
    transPi = np.asarray(transPi, order=order)
    SoftEv = np.asarray(SoftEv, order=order)

    # Allocate outputs
    fwdMsg = np.zeros((T, K), order=order)
    margPrObs = np.zeros(T, order=order)

    # Execute C++ code (fills in outputs in-place)
    lib.FwdAlg(initPi, transPi, SoftEv, fwdMsg, margPrObs, K, T)
    return fwdMsg, margPrObs, None


def FwdAlg_sparse_cpp(initPi, transPi, SoftEv, nnzPerRowLP, order='C'):
    ''' Sparse forward algorithm for a single HMM sequence. Implemented in C++/Eigen.
    '''
    if not hasEigenLibReady:
        raise ValueError("Cannot find library %s. Please recompile."
                         % (libfilename))
    if order != 'C':
        raise NotImplementedError("LibFwdBwd only supports row-major order.")
    T, K = SoftEv.shape
    # Prep inputs
    initPi = np.asarray(initPi, order=order)
    transPi = np.asarray(transPi, order=order)
    SoftEv = np.asarray(SoftEv, order=order)

    # Allocate outputs
    fwdMsg = np.zeros((T, nnzPerRowLP), order=order)
    margPrObs = np.zeros(T, order=order)
    top_colids = np.zeros((T, nnzPerRowLP), dtype=np.int32, order=order)

    # Execute C++ code (fills in outputs in-place)
    lib.FwdAlg_sparse(initPi, transPi, SoftEv, fwdMsg, margPrObs, top_colids, K, T, nnzPerRowLP)
<<<<<<< HEAD
    return fwdMsg, margPrObs, top_colids
=======
    return fwdMsg, top_colids, margPrObs


def FwdAlg_onepass_cpp(initPi, transPi, SoftEv, nnzPerRowLP, order='C'):
    ''' Sparse forward algorithm for a single HMM sequence. Implemented in C++/Eigen.
    '''
    if not hasEigenLibReady:
        raise ValueError("Cannot find library %s. Please recompile."
                         % (libfilename))
    if order != 'C':
        raise NotImplementedError("LibFwdBwd only supports row-major order.")
    T, K = SoftEv.shape
    # Prep inputs
    initPi = np.asarray(initPi, order=order)
    transPi = np.asarray(transPi, order=order)
    SoftEv = np.asarray(SoftEv, order=order)

    # Allocate outputs
    fwdMsg = np.zeros((T, nnzPerRowLP), order=order)
    margPrObs = np.zeros(T, order=order)
    top_colids = np.zeros((T, nnzPerRowLP), dtype=np.int32, order=order)

    # Execute C++ code (fills in outputs in-place)
    lib.FwdAlg_onepass(initPi, transPi, SoftEv, fwdMsg, margPrObs, top_colids, K, T, nnzPerRowLP)
    return fwdMsg, top_colids, margPrObs
>>>>>>> 1e083492


def BwdAlg_cpp(initPi, transPi, SoftEv, margPrObs, order='C'):
    ''' Backward algorithm for a single HMM sequence. Implemented in C++/Eigen.
    '''
    if not hasEigenLibReady:
        raise ValueError("Cannot find library %s. Please recompile."
                         % (libfilename))
    if order != 'C':
        raise NotImplementedError("LibFwdBwd only supports row-major order.")

    # Prep inputs
    T, K = SoftEv.shape
    initPi = np.asarray(initPi, order=order)
    transPi = np.asarray(transPi, order=order)
    SoftEv = np.asarray(SoftEv, order=order)
    if margPrObs is None:
        margPrObs = -np.ones(T, order=order)
    else:
        margPrObs = np.asarray(margPrObs, order=order)

    # Allocate outputs
    bMsg = np.zeros((T, K), order=order)

    # Execute C++ code for backward pass (fills in bMsg in-place)
    lib.BwdAlg(initPi, transPi, SoftEv, margPrObs, bMsg, K, T)
    return bMsg

def BwdAlg_sparse_cpp(initPi, transPi, SoftEv, margPrObs, top_colids, order='C'):
    ''' Backward algorithm for a single HMM sequence. Implemented in C++/Eigen.
    '''
    if not hasEigenLibReady:
        raise ValueError("Cannot find library %s. Please recompile."
                         % (libfilename))
    if order != 'C':
        raise NotImplementedError("LibFwdBwd only supports row-major order.")

    # Prep inputs
    T, K = SoftEv.shape
    L = top_colids.shape[1]
    initPi = np.asarray(initPi, order=order)
    transPi = np.asarray(transPi, order=order)
    SoftEv = np.asarray(SoftEv, order=order)
    margPrObs = np.asarray(margPrObs, order=order)
    top_colids = np.asarray(top_colids, dtype=np.int32, order=order)

    # Allocate outputs
    bMsg = np.zeros((T, L), order=order)

    # Execute C++ code for backward pass (fills in bMsg in-place)
    lib.BwdAlg_sparse(initPi, transPi, SoftEv, margPrObs, top_colids, bMsg, K, T, L)
    return bMsg

def SummaryAlg_cpp(initPi, transPi, SoftEv, margPrObs, fMsg, bMsg,
                   mPairIDs=None,
                   order='C'):
    ''' Backward algorithm for a single HMM sequence. Implemented in C++/Eigen.
    '''
    if not hasEigenLibReady:
        raise ValueError("Cannot find library %s. Please recompile."
                         % (libfilename))
    if order != 'C':
        raise NotImplementedError("LibFwdBwd only supports row-major order.")

    # Prep inputs
    T, K = SoftEv.shape
    initPi = np.asarray(initPi, order=order)
    transPi = np.asarray(transPi, order=order)
    SoftEv = np.asarray(SoftEv, order=order)
    margPrObs = np.asarray(margPrObs, order=order)
    fMsg = np.asarray(fMsg, order=order)
    bMsg = np.asarray(bMsg, order=order)

    if mPairIDs is None or len(mPairIDs) == 0:
        M = 0
        mPairIDs = np.zeros((0, 2))
    else:
        mPairIDs = as2D(np.asarray(mPairIDs, dtype=np.float64))
        M = mPairIDs.shape[0]
    assert mPairIDs.shape[0] == M
    assert mPairIDs.shape[1] == 2

    # Allocate outputs
    TransStateCount = np.zeros((K, K), order=order)
    Htable = np.zeros((K, K), order=order)
    mHtable = np.zeros((2 * M, K), order=order)

    # Execute C++ code for backward pass (fills in bMsg in-place)
    lib.SummaryAlg(initPi, transPi, SoftEv, margPrObs, fMsg, bMsg,
                   TransStateCount, Htable, mPairIDs, mHtable, K, T, M)
    return TransStateCount, Htable, mHtable

''' This block of code loads the shared library and defines wrapper functions
    that can take numpy array objects.
'''
libpath = os.path.sep.join(os.path.abspath(__file__).split(os.path.sep)[:-1])
libfilename = 'libfwdbwdcpp.so'
hasEigenLibReady = True

try:
    lib = ctypes.cdll.LoadLibrary(os.path.join(libpath, libfilename))

    lib.FwdAlg_sparse.restype = None
    lib.FwdAlg_sparse.argtypes = \
        [ndpointer(ctypes.c_double),
         ndpointer(ctypes.c_double),
         ndpointer(ctypes.c_double),
         ndpointer(ctypes.c_double),
         ndpointer(ctypes.c_double),
         ndpointer(ctypes.c_int),
         ctypes.c_int, ctypes.c_int, ctypes.c_int]

    lib.FwdAlg_onepass.restype = None
    lib.FwdAlg_onepass.argtypes = \
        [ndpointer(ctypes.c_double),
         ndpointer(ctypes.c_double),
         ndpointer(ctypes.c_double),
         ndpointer(ctypes.c_double),
         ndpointer(ctypes.c_double),
         ndpointer(ctypes.c_int),
         ctypes.c_int, ctypes.c_int, ctypes.c_int]

    lib.FwdAlg.restype = None
    lib.FwdAlg.argtypes = \
        [ndpointer(ctypes.c_double),
         ndpointer(ctypes.c_double),
         ndpointer(ctypes.c_double),
         ndpointer(ctypes.c_double),
         ndpointer(ctypes.c_double),
         ctypes.c_int, ctypes.c_int]

    lib.BwdAlg_sparse.restype = None
    lib.BwdAlg_sparse.argtypes = \
        [ndpointer(ctypes.c_double),
         ndpointer(ctypes.c_double),
         ndpointer(ctypes.c_double),
         ndpointer(ctypes.c_double),
         ndpointer(ctypes.c_int),
         ndpointer(ctypes.c_double),
         ctypes.c_int, ctypes.c_int, ctypes.c_int]

    lib.BwdAlg.restype = None
    lib.BwdAlg.argtypes = \
        [ndpointer(ctypes.c_double),
         ndpointer(ctypes.c_double),
         ndpointer(ctypes.c_double),
         ndpointer(ctypes.c_double),
         ndpointer(ctypes.c_double),
         ctypes.c_int, ctypes.c_int]

    lib.SummaryAlg.restype = None
    lib.SummaryAlg.argtypes = \
        [ndpointer(ctypes.c_double),
         ndpointer(ctypes.c_double),
         ndpointer(ctypes.c_double),
         ndpointer(ctypes.c_double),
         ndpointer(ctypes.c_double),
         ndpointer(ctypes.c_double),
         ndpointer(ctypes.c_double),
         ndpointer(ctypes.c_double),
         ndpointer(ctypes.c_double),
         ndpointer(ctypes.c_double),
         ctypes.c_int, ctypes.c_int, ctypes.c_int]


except OSError:
    # No compiled C++ library exists
    hasEigenLibReady = False<|MERGE_RESOLUTION|>--- conflicted
+++ resolved
@@ -54,11 +54,7 @@
 
     # Execute C++ code (fills in outputs in-place)
     lib.FwdAlg_sparse(initPi, transPi, SoftEv, fwdMsg, margPrObs, top_colids, K, T, nnzPerRowLP)
-<<<<<<< HEAD
     return fwdMsg, margPrObs, top_colids
-=======
-    return fwdMsg, top_colids, margPrObs
-
 
 def FwdAlg_onepass_cpp(initPi, transPi, SoftEv, nnzPerRowLP, order='C'):
     ''' Sparse forward algorithm for a single HMM sequence. Implemented in C++/Eigen.
@@ -81,9 +77,7 @@
 
     # Execute C++ code (fills in outputs in-place)
     lib.FwdAlg_onepass(initPi, transPi, SoftEv, fwdMsg, margPrObs, top_colids, K, T, nnzPerRowLP)
-    return fwdMsg, top_colids, margPrObs
->>>>>>> 1e083492
-
+    return fwdMsg, margPrObs, top_colids
 
 def BwdAlg_cpp(initPi, transPi, SoftEv, margPrObs, order='C'):
     ''' Backward algorithm for a single HMM sequence. Implemented in C++/Eigen.

import os
import numpy as np
import ctypes
from numpy.ctypeslib import ndpointer
from bnpy.util import as2D

def cppReady():
    ''' Returns true if compiled cpp library available, false o.w.
    '''
    #return False
    return hasEigenLibReady

def FwdAlg_cpp(initPi, transPi, SoftEv, order='C'):
    ''' Forward algorithm for a single HMM sequence. Implemented in C++/Eigen.
    '''
    if not hasEigenLibReady:
        raise ValueError("Cannot find library %s. Please recompile."
                         % (libfilename))
    if order != 'C':
        raise NotImplementedError("LibFwdBwd only supports row-major order.")
    T, K = SoftEv.shape
    # Prep inputs
    initPi = np.asarray(initPi, order=order)
    transPi = np.asarray(transPi, order=order)
    SoftEv = np.asarray(SoftEv, order=order)

    # Allocate outputs
    fwdMsg = np.zeros((T, K), order=order)
    margPrObs = np.zeros(T, order=order)

    # Execute C++ code (fills in outputs in-place)
    lib.FwdAlg(initPi, transPi, SoftEv, fwdMsg, margPrObs, K, T)
    return fwdMsg, margPrObs, None


def FwdAlg_sparse_cpp(initPi, transPi, SoftEv, nnzPerRowLP, equilibrium, order='C'):
    ''' Sparse forward algorithm for a single HMM sequence. Implemented in C++/Eigen.
    '''
    if not hasEigenLibReady:
        raise ValueError("Cannot find library %s. Please recompile."
                         % (libfilename))
    if order != 'C':
        raise NotImplementedError("LibFwdBwd only supports row-major order.")
    T, K = SoftEv.shape
    # Prep inputs
    initPi = np.asarray(initPi, order=order)
    transPi = np.asarray(transPi, order=order)
    SoftEv = np.asarray(SoftEv, order=order)
    equilibrium = np.asarray(equilibrium, order=order)

    # Allocate outputs
    fwdMsg = np.zeros((T, nnzPerRowLP), order=order)
    margPrObs = np.zeros(T, order=order)
    top_colids = np.zeros((T, nnzPerRowLP), dtype=np.int32, order=order)

    # Execute C++ code (fills in outputs in-place)
<<<<<<< HEAD
    lib.FwdAlg_sparse(initPi, transPi, SoftEv, equilibrium,
                      fwdMsg, margPrObs, top_colids, K, T, nnzPerRowLP)
    return fwdMsg, margPrObs, top_colids

=======
    lib.FwdAlg_sparse(initPi, transPi, SoftEv, fwdMsg, margPrObs, top_colids, K, T, nnzPerRowLP)
    return fwdMsg, margPrObs, top_colids
>>>>>>> d20443ad

def FwdAlg_onepass_cpp(initPi, transPi, SoftEv, nnzPerRowLP, order='C'):
    ''' Sparse forward algorithm for a single HMM sequence. Implemented in C++/Eigen.
    '''
    if not hasEigenLibReady:
        raise ValueError("Cannot find library %s. Please recompile."
                         % (libfilename))
    if order != 'C':
        raise NotImplementedError("LibFwdBwd only supports row-major order.")
    T, K = SoftEv.shape
    # Prep inputs
    initPi = np.asarray(initPi, order=order)
    transPi = np.asarray(transPi, order=order)
    SoftEv = np.asarray(SoftEv, order=order)

    # Allocate outputs
    fwdMsg = np.zeros((T, nnzPerRowLP), order=order)
    margPrObs = np.zeros(T, order=order)
    top_colids = np.zeros((T, nnzPerRowLP), dtype=np.int32, order=order)

    # Execute C++ code (fills in outputs in-place)
    lib.FwdAlg_onepass(initPi, transPi, SoftEv, fwdMsg, margPrObs, top_colids, K, T, nnzPerRowLP)
    return fwdMsg, margPrObs, top_colids
<<<<<<< HEAD

=======
>>>>>>> d20443ad

def BwdAlg_cpp(initPi, transPi, SoftEv, margPrObs, order='C'):
    ''' Backward algorithm for a single HMM sequence. Implemented in C++/Eigen.
    '''
    if not hasEigenLibReady:
        raise ValueError("Cannot find library %s. Please recompile."
                         % (libfilename))
    if order != 'C':
        raise NotImplementedError("LibFwdBwd only supports row-major order.")

    # Prep inputs
    T, K = SoftEv.shape
    initPi = np.asarray(initPi, order=order)
    transPi = np.asarray(transPi, order=order)
    SoftEv = np.asarray(SoftEv, order=order)
    if margPrObs is None:
        margPrObs = -np.ones(T, order=order)
    else:
        margPrObs = np.asarray(margPrObs, order=order)

    # Allocate outputs
    bMsg = np.zeros((T, K), order=order)

    # Execute C++ code for backward pass (fills in bMsg in-place)
    lib.BwdAlg(initPi, transPi, SoftEv, margPrObs, bMsg, K, T)
    return bMsg

def BwdAlg_sparse_cpp(initPi, transPi, SoftEv, margPrObs, top_colids, order='C'):
    ''' Backward algorithm for a single HMM sequence. Implemented in C++/Eigen.
    '''
    if not hasEigenLibReady:
        raise ValueError("Cannot find library %s. Please recompile."
                         % (libfilename))
    if order != 'C':
        raise NotImplementedError("LibFwdBwd only supports row-major order.")

    # Prep inputs
    T, K = SoftEv.shape
    L = top_colids.shape[1]
    initPi = np.asarray(initPi, order=order)
    transPi = np.asarray(transPi, order=order)
    SoftEv = np.asarray(SoftEv, order=order)
    margPrObs = np.asarray(margPrObs, order=order)
    top_colids = np.asarray(top_colids, dtype=np.int32, order=order)

    # Allocate outputs
    bMsg = np.zeros((T, L), order=order)

    # Execute C++ code for backward pass (fills in bMsg in-place)
    lib.BwdAlg_sparse(initPi, transPi, SoftEv, margPrObs, top_colids, bMsg, K, T, L)
    return bMsg

def SummaryAlg_cpp(initPi, transPi, SoftEv, margPrObs, fMsg, bMsg,
                   mPairIDs=None,
                   order='C'):
    ''' Backward algorithm for a single HMM sequence. Implemented in C++/Eigen.
    '''
    if not hasEigenLibReady:
        raise ValueError("Cannot find library %s. Please recompile."
                         % (libfilename))
    if order != 'C':
        raise NotImplementedError("LibFwdBwd only supports row-major order.")

    # Prep inputs
    T, K = SoftEv.shape
    initPi = np.asarray(initPi, order=order)
    transPi = np.asarray(transPi, order=order)
    SoftEv = np.asarray(SoftEv, order=order)
    margPrObs = np.asarray(margPrObs, order=order)
    fMsg = np.asarray(fMsg, order=order)
    bMsg = np.asarray(bMsg, order=order)

    if mPairIDs is None or len(mPairIDs) == 0:
        M = 0
        mPairIDs = np.zeros((0, 2))
    else:
        mPairIDs = as2D(np.asarray(mPairIDs, dtype=np.float64))
        M = mPairIDs.shape[0]
    assert mPairIDs.shape[0] == M
    assert mPairIDs.shape[1] == 2

    # Allocate outputs
    TransStateCount = np.zeros((K, K), order=order)
    Htable = np.zeros((K, K), order=order)
    mHtable = np.zeros((2 * M, K), order=order)

    # Execute C++ code for backward pass (fills in bMsg in-place)
    lib.SummaryAlg(initPi, transPi, SoftEv, margPrObs, fMsg, bMsg,
                   TransStateCount, Htable, mPairIDs, mHtable, K, T, M)
    return TransStateCount, Htable, mHtable

''' This block of code loads the shared library and defines wrapper functions
    that can take numpy array objects.
'''
libpath = os.path.sep.join(os.path.abspath(__file__).split(os.path.sep)[:-1])
libfilename = 'libfwdbwdcpp.so'
hasEigenLibReady = True

try:
    lib = ctypes.cdll.LoadLibrary(os.path.join(libpath, libfilename))

    lib.FwdAlg_sparse.restype = None
    lib.FwdAlg_sparse.argtypes = \
        [ndpointer(ctypes.c_double),
         ndpointer(ctypes.c_double),
         ndpointer(ctypes.c_double),
         ndpointer(ctypes.c_double),
         ndpointer(ctypes.c_double),
         ndpointer(ctypes.c_double),
         ndpointer(ctypes.c_int),
         ctypes.c_int, ctypes.c_int, ctypes.c_int]

    lib.FwdAlg_onepass.restype = None
    lib.FwdAlg_onepass.argtypes = \
        [ndpointer(ctypes.c_double),
         ndpointer(ctypes.c_double),
         ndpointer(ctypes.c_double),
         ndpointer(ctypes.c_double),
         ndpointer(ctypes.c_double),
         ndpointer(ctypes.c_int),
         ctypes.c_int, ctypes.c_int, ctypes.c_int]

    lib.FwdAlg.restype = None
    lib.FwdAlg.argtypes = \
        [ndpointer(ctypes.c_double),
         ndpointer(ctypes.c_double),
         ndpointer(ctypes.c_double),
         ndpointer(ctypes.c_double),
         ndpointer(ctypes.c_double),
         ctypes.c_int, ctypes.c_int]

    lib.BwdAlg_sparse.restype = None
    lib.BwdAlg_sparse.argtypes = \
        [ndpointer(ctypes.c_double),
         ndpointer(ctypes.c_double),
         ndpointer(ctypes.c_double),
         ndpointer(ctypes.c_double),
         ndpointer(ctypes.c_int),
         ndpointer(ctypes.c_double),
         ctypes.c_int, ctypes.c_int, ctypes.c_int]

    lib.BwdAlg.restype = None
    lib.BwdAlg.argtypes = \
        [ndpointer(ctypes.c_double),
         ndpointer(ctypes.c_double),
         ndpointer(ctypes.c_double),
         ndpointer(ctypes.c_double),
         ndpointer(ctypes.c_double),
         ctypes.c_int, ctypes.c_int]

    lib.SummaryAlg.restype = None
    lib.SummaryAlg.argtypes = \
        [ndpointer(ctypes.c_double),
         ndpointer(ctypes.c_double),
         ndpointer(ctypes.c_double),
         ndpointer(ctypes.c_double),
         ndpointer(ctypes.c_double),
         ndpointer(ctypes.c_double),
         ndpointer(ctypes.c_double),
         ndpointer(ctypes.c_double),
         ndpointer(ctypes.c_double),
         ndpointer(ctypes.c_double),
         ctypes.c_int, ctypes.c_int, ctypes.c_int]


except OSError:
    # No compiled C++ library exists
    hasEigenLibReady = False<|MERGE_RESOLUTION|>--- conflicted
+++ resolved
@@ -54,15 +54,10 @@
     top_colids = np.zeros((T, nnzPerRowLP), dtype=np.int32, order=order)
 
     # Execute C++ code (fills in outputs in-place)
-<<<<<<< HEAD
     lib.FwdAlg_sparse(initPi, transPi, SoftEv, equilibrium,
                       fwdMsg, margPrObs, top_colids, K, T, nnzPerRowLP)
     return fwdMsg, margPrObs, top_colids
 
-=======
-    lib.FwdAlg_sparse(initPi, transPi, SoftEv, fwdMsg, margPrObs, top_colids, K, T, nnzPerRowLP)
-    return fwdMsg, margPrObs, top_colids
->>>>>>> d20443ad
 
 def FwdAlg_onepass_cpp(initPi, transPi, SoftEv, nnzPerRowLP, order='C'):
     ''' Sparse forward algorithm for a single HMM sequence. Implemented in C++/Eigen.
@@ -86,10 +81,7 @@
     # Execute C++ code (fills in outputs in-place)
     lib.FwdAlg_onepass(initPi, transPi, SoftEv, fwdMsg, margPrObs, top_colids, K, T, nnzPerRowLP)
     return fwdMsg, margPrObs, top_colids
-<<<<<<< HEAD
-
-=======
->>>>>>> d20443ad
+
 
 def BwdAlg_cpp(initPi, transPi, SoftEv, margPrObs, order='C'):
     ''' Backward algorithm for a single HMM sequence. Implemented in C++/Eigen.

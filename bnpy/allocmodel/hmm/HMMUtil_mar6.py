'''
HMMUtil.py

Provides standard message-passing algorithms for inference in HMMs,
such as the forward-backward algorithm

Intentionally separated from rest of HMM code, so that we can swap in
any fast routine for this calculation with ease.
'''
import numpy as np
from bnpy.util import EPS
from bnpy.util import digamma, gammaln
from bnpy.util.NumericUtil import Config as PlatformConfig
from bnpy.util.NumericUtil import sumRtimesS
from bnpy.util.NumericUtil import inplaceLog
from bnpy.util import as2D

<<<<<<< HEAD
from lib.LibFwdBwd import cppReady, FwdAlg_cpp, BwdAlg_cpp, SummaryAlg_cpp
from lib.LibFwdBwd import FwdAlg_sparse_cpp, BwdAlg_sparse_cpp
=======
from lib.LibFwdBwd import cppReady, FwdAlg_cpp, FwdAlg_sparse_cpp, FwdAlg_onepass_cpp, \
                          BwdAlg_cpp, SummaryAlg_cpp
>>>>>>> 1e083492

def calcLocalParams(Data, LP,
                    transTheta=None, startTheta=None,
                    limitMemoryLP=1,
                    hmm_feature_method_LP='forward+backward',
                    mPairIDs=None,
                    cslice=(0, None),
                    **kwargs):
    ''' Compute local parameters for provided dataset.

    Returns
    -------
    LP : dict of local params, with fields
        * resp : 2D array, nAtom x K
        if limitMemoryLP=0:
            * respPair : 3D array, nAtom x K x K
        if limitMemoryLP=1:
            * TransCount : 3D array, nSeq x K x K
    '''
    # Unpack soft evidence 2D array
    logLik = LP['E_log_soft_ev']
    nAtom, K = logLik.shape

    # Calculate trans prob 2D array
    digammaSumTransTheta = digamma(np.sum(transTheta[:K, :K + 1], axis=1))
    transPi = digamma(transTheta[:K, :K]) - digammaSumTransTheta[:, np.newaxis]
    np.exp(transPi, out=transPi)

    # Calculate LOG of start state prob vector
    logstartPi = digamma(startTheta[:K]) - digamma(np.sum(startTheta[:K + 1]))

    # Set starting probs to uniform,
    # because Line A below updates first state's logLik to include logstartPi
    startPi = np.ones(K)
    logMargPr = np.empty(Data.nDoc)
    resp = np.empty((nAtom, K))

    # Unpack pairs to track for merging.
    if mPairIDs is None:
        mPairIDs = np.zeros((0, 2))
        M = 0
    else:
        if len(mPairIDs) == 0:
            mPairIDs = np.zeros((0, 2))
            M = 0
        else:
            mPairIDs = as2D(mPairIDs)
            M = mPairIDs.shape[0]
    assert mPairIDs.shape[1] == 2
    if hmm_feature_method_LP == 'forward':
        fmsg = np.zeros_like(LP['E_log_soft_ev'])
        # Run forward backward algorithm on each sequence n
        for n in xrange(Data.nDoc):
            start = Data.doc_range[n]
            stop = Data.doc_range[n + 1]
            logLik_n = logLik[start:stop]
            # Adding in start state probs, in log space for stability.
            logLik_n[0] += logstartPi

            PiInit, PiMat, K = _parseInput_TransParams(startPi, transPi)
            logSoftEv = _parseInput_SoftEv(logLik_n, K)
            T = logSoftEv.shape[0]
            SoftEv, lognormC = expLogLik(logSoftEv)
            fmsg_n, margPrObs = FwdAlg(PiInit, PiMat, SoftEv)
            if not np.all(np.isfinite(margPrObs)):
                raise ValueError('NaN values found. Numerical badness!')
            fmsg[start:stop] = fmsg_n
        LP['fmsg'] = fmsg

    elif limitMemoryLP:
        # Track sufficient statistics directly at each sequence.
        TransCount = np.empty((Data.nDoc, K, K))
        Htable = np.empty((Data.nDoc, K, K))
        mHtable = np.zeros((2 * M, K))

        # Run forward backward algorithm on each sequence n
        for n in xrange(Data.nDoc):
            start = Data.doc_range[n]
            stop = Data.doc_range[n + 1]
            logLik_n = logLik[start:stop]
            # Adding in start state probs, in log space for stability.
            logLik_n[0] += logstartPi  # Line A

            # Run fwd-fwd alg and record result.
            resp_n, lp_n, TransCount_n, Htable_n, mHtable_n = \
                FwdBwdAlg_LimitMemory(startPi, transPi, logLik_n, mPairIDs)
            resp[start:stop] = resp_n
            logMargPr[n] = lp_n
            TransCount[n] = TransCount_n
            Htable[n] = Htable_n
            mHtable += mHtable_n

        LP['resp'] = resp
        LP['evidence'] = np.sum(logMargPr)
        LP['TransCount'] = TransCount
        LP['Htable'] = Htable
        LP['mHtable'] = mHtable
    else:
        # Track pair-wise assignment probs for each sequence
        respPair = np.empty((nAtom, K, K))

        # Run the forward backward algorithm on each sequence
        for n in xrange(Data.nDoc):
            start = Data.doc_range[n]
            stop = Data.doc_range[n + 1]
            logLik_n = logLik[start:stop]
            # Adding in start state probs, in log space for stability.
            logLik_n[0] += logstartPi  # Line A

            resp_n, respPair_n, lp_n = \
                FwdBwdAlg(startPi, transPi, logLik_n)
            resp[start:stop] = resp_n
            respPair[start:stop] = respPair_n
            logMargPr[n] = lp_n

        LP['evidence'] = np.sum(logMargPr)
        LP['resp'] = resp
        LP['respPair'] = respPair
    # ... end if statement on limitMemoryLP

    return LP


def FwdBwdAlg(PiInit, PiMat, logSoftEv, nnzPerRowLP=0, blocked=0, useL2=1):
    '''Execute forward-backward algorithm for one sequence.

    Args
    -------
    piInit : 1D array, size K
        initial transition distribution to each of the K states
        must be valid probability vector (positive entries, sums to one)
    piMat  : 2D array, size KxK
        piMat[j] is transition distribution from state j to all K states.
        each row must be probability vector (positive entries, sums to one)
    logSoftEv : 2D array, size TxK
        logSoftEv[t] := log p( x[t] | z[tk] = 1)
                     log likelihood of observation t under state k
                     if given exactly,
                       * resp, respPair will be exact
                       * logMargPrSeq will be exact
                     if given up to an additive constant,
                       * resp, respPair will be exact
                       * logMargPrSeq will be off by an additive constant
    Returns
    -------
    resp : 2D array, size T x K
            resp[t,k] = marg. prob. that step t assigned to state K
                        p( z[t,k] = 1 | x[1], x[2], ... x[T])
    respPair : 3D array, size T x K x K
        respPair[t,j,k] = prob. of the joint event that
        * step t-1 assigned to state j
        * step t assigned to state k
        Formally = p( z[t-1,j] = 1, z[t,k] = 1 | x[1], x[2], ... x[T])
        respPair[0,:,:] is undefined, but kept so indexing consistent.

     logMargPrSeq : scalar real
            logMargPrSeq = joint log probability of the observed sequence
                        log p( x[1], x[2], ... x[T] )
    '''
    PiInit, PiMat, K = _parseInput_TransParams(PiInit, PiMat)
    logSoftEv = _parseInput_SoftEv(logSoftEv, K)
    T = logSoftEv.shape[0]

    SoftEv, lognormC = expLogLik(logSoftEv)

    if blocked and (0 < nnzPerRowLP < K):
        bmsg = BwdAlg(PiInit, PiMat, SoftEv) # Need to introduce margPrObs later
        fmsg, margPrObs, top_colids = BlockedFwdAlg(PiInit, PiMat, SoftEv, nnzPerRowLP, bmsg)
    else:
        fmsg, margPrObs, top_colids = FwdAlg(PiInit, PiMat, SoftEv, nnzPerRowLP, useL2)
    if not np.all(np.isfinite(margPrObs)):
        raise ValueError('NaN values found. Numerical badness!')

    if nnzPerRowLP and (nnzPerRowLP == 1):
        # Viterbi (L = 1) assignments
        zhat = runViterbiAlg(logSoftEv, np.log(PiInit), np.log(PiMat))

        resp = np.zeros((T, K))
        resp[np.arange(T), zhat] = 1

        respPair = np.zeros((T, K, K))
        respPair[np.arange(1, T), zhat[:-1], zhat[1:]] = 1
    else:
        # DENSE Assignments or sparse L > 1 (no matter useL2 or not)
        #print 'DENSE Assignments'
        bmsg = BwdAlg(PiInit, PiMat, SoftEv, margPrObs, top_colids)
        resp = fmsg * bmsg # (T, L)
        respPair = calcRespPair_forloop(PiMat, SoftEv, margPrObs,
                                        fmsg, bmsg, K, T, top_colids)

        #print resp.shape

        # Reconstruct arrays
        if nnzPerRowLP and (0 < nnzPerRowLP < K):
            sparse_resp = resp
            sparse_respPair = respPair

            resp = np.zeros((T, K))
            active_rows = np.repeat(np.arange(T), nnzPerRowLP)
            active_cols = top_colids.flatten()
            resp[active_rows, active_cols] = sparse_resp.flatten()

            respPair = np.zeros((T, K, K))
            for t in xrange(1, T):
                active_idx = np.ix_(top_colids[t-1], top_colids[t])
                respPair[t][active_idx] = sparse_respPair[t]

            assert np.all(np.sum(resp != 0, axis=1) <= nnzPerRowLP)
            assert np.all(np.sum(respPair != 0, axis=1) <= nnzPerRowLP)
            assert np.all(np.sum(respPair != 0, axis=2) <= nnzPerRowLP)
    
    assert np.allclose(1.0, resp.sum(axis=1))
    assert np.all(respPair[0] == 0)
    assert np.allclose(1.0, respPair.sum(axis=(1, 2))[1:])
    assert np.allclose(respPair[1:].sum(axis=1)[:-1], respPair[1:].sum(axis=2)[1:])
    assert np.allclose(respPair[1:].sum(axis=1), resp[1:]), np.max(np.abs(respPair[1:].sum(axis=1) - resp[1:]))
    assert np.allclose(respPair[1:].sum(axis=2), resp[:-1]), np.max(np.abs(respPair[1:].sum(axis=2) - resp[:-1]))

    logMargPrSeq = np.log(margPrObs).sum() + lognormC.sum()
    return resp, respPair, logMargPrSeq


def FwdBwdAlg_LimitMemory(PiInit, PiMat, logSoftEv, mPairIDs):
    '''Execute forward-backward algorithm using only O(K) memory.

    Args
    -------
    piInit : 1D array, size K
    piMat  : 2D array, size KxK
    logSoftEv : 2D array, size TxK

    Returns
    -------
    resp : 2D array, size T x K
          resp[t,k] = marg. prob. that step t assigned to state K
                      p( z[t,k] = 1 | x[1], x[2], ... x[T])
    TransCount
    Htable
    logMargPrSeq : scalar real
          logMargPrSeq = joint log probability of the observed sequence
                      log p( x[1], x[2], ... x[T] )
    '''
    PiInit, PiMat, K = _parseInput_TransParams(PiInit, PiMat)
    logSoftEv = _parseInput_SoftEv(logSoftEv, K)
    SoftEv, lognormC = expLogLik(logSoftEv)
    T = logSoftEv.shape[0]

    fmsg, margPrObs = FwdAlg(PiInit, PiMat, SoftEv)
    if not np.all(np.isfinite(margPrObs)):
        raise ValueError('NaN values found. Numerical badness!')

    bmsg = BwdAlg(PiInit, PiMat, SoftEv, margPrObs)
    resp = fmsg * bmsg
    logMargPrSeq = np.log(margPrObs).sum() + lognormC.sum()
    TransStateCount, Htable, mHtable = SummaryAlg(
        PiInit, PiMat, SoftEv, margPrObs, fmsg, bmsg, mPairIDs)
    return resp, logMargPrSeq, TransStateCount, Htable, mHtable


def calcRespPair_forloop(PiMat, SoftEv, margPrObs, fmsg, bmsg, K, T,
                         top_colids=None):
    ''' Calculate pair-wise responsibilities for all adjacent timesteps

    Uses a simple, for-loop implementation.
    See calcRespPair_fast for a equivalent function that is much faster.


    Returns
    ---------
    respPair : 3D array, size T x K x K
        respPair[t,j,k] = prob. of the joint event that
        * step t-1 assigned to state j
        * step t assigned to state k
        Formally = p( z[t-1,j] = 1, z[t,k] = 1 | x[1], x[2], ... x[T])
        respPair[0,:,:] is undefined, but kept so indexing consistent.
    '''
    if top_colids is not None:
        L = top_colids.shape[1]
        respPair = np.zeros((T, L, L))
        for t in xrange(1, T):
            # Sparse assignments
            PiMat_t = PiMat[np.ix_(top_colids[t-1], top_colids[t])] # (L, L)
            SoftEv_t = SoftEv[t, top_colids[t]] # (L, )
    
            respPair[t] = np.outer(fmsg[t - 1], bmsg[t] * SoftEv_t)
            respPair[t] *= PiMat_t / margPrObs[t]
    else:
        respPair = np.zeros((T, K, K))
        for t in xrange(1, T):                
            respPair[t] = np.outer(fmsg[t - 1], bmsg[t] * SoftEv[t])
            respPair[t] *= PiMat / margPrObs[t]
    return respPair


def calcRespPair_fast(PiMat, SoftEv, margPrObs, fmsg, bmsg, K, T,
                      doCopy=0):
    ''' Calculate pair-wise responsibilities for all adjacent timesteps

    Uses a fast, vectorized algorithm.

    Returns
    ---------
    respPair : 3D array, size T x K x K
        respPair[t,j,k] = prob. of the joint event that
        * step t-1 assigned to state j
        * step t assigned to state k
        Formally = p( z[t-1,j] = 1, z[t,k] = 1 | x[1], x[2], ... x[T])
        respPair[0,:,:] is undefined, but kept so indexing consistent.
    '''
    if doCopy:
        bmsgSoftEv = SoftEv * bmsg
    else:
        bmsgSoftEv = SoftEv  # alias
        bmsgSoftEv *= bmsg  # in-place multiplication

    respPair = np.zeros((T, K, K))
    respPair[1:] = fmsg[:-1][:, :, np.newaxis] * \
        bmsgSoftEv[1:][:, np.newaxis, :]
    respPair *= PiMat[np.newaxis, :, :]
    respPair /= margPrObs[:, np.newaxis, np.newaxis]
    return respPair


def FwdAlg(PiInit, PiMat, SoftEv, nnzPerRowLP=0, useL2=1):
    ''' Forward algorithm for a single HMM sequence. Wrapper for py/cpp.

    Related
    -------
    FwdAlg_py

    Returns
    -------
    fmsg : 2D array, size T x K
        fmsg[t,k] = p( z[t,k] = 1 | x[1] ... x[t] )
    margPrObs : 1D array, size T
        margPrObs[t] = p( x[t] | x[1], x[2], ... x[t-1] )
    '''
    if cppReady() and PlatformConfig['FwdBwdImpl'] == "cpp" and nnzPerRowLP != 1:
        if nnzPerRowLP == 0:  # TODO: K
            return FwdAlg_cpp(PiInit, PiMat, SoftEv)
<<<<<<< HEAD
        else:
=======
        elif useL2:
            print 'sparse fwd alg with complexity O(T * L^2)'
>>>>>>> 1e083492
            return FwdAlg_sparse_cpp(PiInit, PiMat, SoftEv, nnzPerRowLP)
        else:
            print 'sparse one-pass fwd alg'
            return FwdAlg_onepass_cpp(PiInit, PiMat, SoftEv, nnzPerRowLP)
    else:
        return FwdAlg_py(PiInit, PiMat, SoftEv, nnzPerRowLP, useL2LP=useL2)


def BwdAlg(PiInit, PiMat, SoftEv, margPrObs=None, top_colids=None):
    ''' Backward algorithm for a single HMM sequence.

    Wrapper for BwdAlg_py/BwdAlg_cpp.

    Related
    -------
    BwdAlg_py

    Returns
    -------
    bmsg : 2D array, size TxK
            bmsg[t,k] = p( x[t+1], x[t+2], ... x[T] |  z[t,k] = 1 )
                        -------------------------------------
                        p( x[t+1], x[t+2], ... x[T] |  x[1] ... x[t])
    '''
    if cppReady() and PlatformConfig['FwdBwdImpl'] == "cpp":
        if top_colids is None:
            return BwdAlg_cpp(PiInit, PiMat, SoftEv, margPrObs)
        else:
            return BwdAlg_sparse_cpp(PiInit, PiMat, SoftEv, margPrObs, top_colids)
    else:
        return BwdAlg_py(PiInit, PiMat, SoftEv, margPrObs, top_colids)


def FwdAlg_py(PiInit, PiMat, SoftEv, nnzPerRowLP=0, useL2=1):
    ''' Forward algorithm for a single HMM sequence. In pure python.

    Execute forward message-passing on an observed sequence
    given HMM state transition params and likelihoods of each observation

    Args
    -------
    piInit : 1D array, size K
      initial transition distribution to each of the K states
      must be valid probability vector (positive entries, sums to one)
    piMat  : 2D array, size KxK
      piMat[j] is transition distribution from state j to all K states.
      each row must be probability vector (positive entries, sums to one)
    SoftEv : 2D array, size TxK
      SoftEv[t] := p( x[t] | z[tk] = 1)
                   likelihood of observation t under state k
                   given up to an additive constant for each t
    Returns
    -------
    fmsg : 2D array, size T x K
        fmsg[t,k] = p( z[t,k] = 1 | x[1] ... x[t] )
    margPrObs : 1D array, size T
        margPrObs[t] = p( x[t] | x[1], x[2], ... x[t-1] )
    '''
    T = SoftEv.shape[0]
    K = PiInit.size
    PiTMat = PiMat.T # each col sums to one

    if nnzPerRowLP and (nnzPerRowLP > 0 and nnzPerRowLP < K):
        # SPARSE Assignments
        fmsg = np.empty((T, nnzPerRowLP))
        top_colids = np.empty((T, nnzPerRowLP), dtype=int)
        margPrObs = np.zeros(T)

        if useL2:
            A = PiTMat - np.eye(K)
            A[-1] = 1.0
            b = np.zeros(K)
            b[-1] = 1.0
            equilibrium = np.linalg.solve(A, b)
            if np.allclose(equilibrium, 0):
                raise ValueError('Low-rank A?')
            else:
                assert np.allclose(np.sum(equilibrium), 1.0)
            for t in xrange(T):
                iid_resp = equilibrium * SoftEv[t]
                top_colids[t] = np.argpartition(iid_resp, K - nnzPerRowLP)[-nnzPerRowLP:]
                if t == 0:
                    tmp_fmsg = PiInit[top_colids[0]]
                else:
                    tmp_fmsg = np.dot(PiTMat[top_colids[t]][:, top_colids[t-1]], fmsg[t-1])
                tmp_fmsg *= SoftEv[t][top_colids[t]]
                margPrObs[t] = np.sum(tmp_fmsg)
                fmsg[t] = tmp_fmsg / margPrObs[t]
        else:
            for t in xrange(0, T):
                if t == 0:
                    tmp_fmsg = PiInit * SoftEv[0]
                else:
                    tmp_PiTMat = PiTMat[:, top_colids[t-1]]
                    tmp_fmsg = np.dot(tmp_PiTMat, fmsg[t - 1]) * SoftEv[t] # (K, )

                # Pick top states
                tmp_colids = np.argpartition(tmp_fmsg, K - nnzPerRowLP)

                # Renormalize
                top_colids[t] = tmp_colids[-nnzPerRowLP:]
                margPrObs[t] = np.sum(tmp_fmsg[top_colids[t]])
                fmsg[t] = tmp_fmsg[top_colids[t]] / margPrObs[t]
    else:
        # DENSE Assignments
        fmsg = np.empty((T, K))
        top_colids = None
        margPrObs = np.zeros(T)
        for t in xrange(0, T):
            if t == 0:
                fmsg[t] = PiInit * SoftEv[0]
            else:
                fmsg[t] = np.dot(PiTMat, fmsg[t - 1]) * SoftEv[t]    
            margPrObs[t] = np.sum(fmsg[t])
            fmsg[t] /= margPrObs[t]

    assert np.allclose(fmsg.sum(axis=1), 1)
    return fmsg, margPrObs, top_colids

#def FwdAlg_onepass_py(PiInit, PiMat, SoftEv, nnzPerRowLP=0):
#    T = SoftEv.shape[0]
#    K = PiInit.size
#    PiTMat = PiMat.T # each col sums to one
#
#    if nnzPerRowLP and (nnzPerRowLP > 0 and nnzPerRowLP < K):
#        # SPARSE Assignments
#        fmsg = np.empty((T, nnzPerRowLP))
#        top_colids = np.empty((T, nnzPerRowLP), dtype=int)
#        margPrObs = np.zeros(T)
#
#        for t in xrange(0, T):
#            if t == 0:
#                tmp_fmsg = PiInit * SoftEv[0]
#            else:
#                tmp_PiTMat = PiTMat[:, top_colids[t-1]]
#                tmp_fmsg = np.dot(tmp_PiTMat, fmsg[t - 1]) * SoftEv[t] # (K, )
#
#            # Pick top states
#            tmp_colids = np.argpartition(tmp_fmsg, K - nnzPerRowLP)
#        
#            # Renormalize
#            top_colids[t] = tmp_colids[-nnzPerRowLP:]
#            margPrObs[t] = np.sum(tmp_fmsg[top_colids[t]])
#            fmsg[t] = tmp_fmsg[top_colids[t]] / margPrObs[t]
#    else:
#        # DENSE Assignments
#        fmsg = np.empty((T, K))
#        top_colids = None
#        margPrObs = np.zeros(T)
#        for t in xrange(0, T):
#            if t == 0:
#                fmsg[t] = PiInit * SoftEv[0]
#            else:
#                fmsg[t] = np.dot(PiTMat, fmsg[t - 1]) * SoftEv[t]    
#            margPrObs[t] = np.sum(fmsg[t])
#            fmsg[t] /= margPrObs[t]
#
#    assert np.allclose(fmsg.sum(axis=1), 1)
#    return fmsg, margPrObs, top_colids

def BlockedFwdAlg(PiInit, PiMat, SoftEv, nnzPerRowLP, bmsg):
    ''' Forward algorithm for a single HMM sequence. In pure python.

    Execute forward message-passing on an observed sequence
    given HMM state transition params and likelihoods of each observation

    Args
    -------
    piInit : 1D array, size K
      initial transition distribution to each of the K states
      must be valid probability vector (positive entries, sums to one)
    piMat  : 2D array, size KxK
      piMat[j] is transition distribution from state j to all K states.
      each row must be probability vector (positive entries, sums to one)
    SoftEv : 2D array, size TxK
      SoftEv[t] := p( x[t] | z[tk] = 1)
                   likelihood of observation t under state k
                   given up to an additive constant for each t
    Returns
    -------
    fmsg : 2D array, size T x K
        fmsg[t,k] = p( z[t,k] = 1 | x[1] ... x[t] )
    margPrObs : 1D array, size T
        margPrObs[t] = p( x[t] | x[1], x[2], ... x[t-1] )
    '''
    T = SoftEv.shape[0]
    K = PiInit.size
    PiTMat = PiMat.T # each col sums to one

    # SPARSE Assignments
    fmsg = np.empty((T, nnzPerRowLP))
    top_colids = np.empty((T, nnzPerRowLP), dtype=int)
    margPrObs = np.zeros(T)

    for t in xrange(0, T):
        if t == 0:
            tmp_fmsg = PiInit * SoftEv[0]
        else:
            tmp_PiTMat = PiTMat[:, top_colids[t-1]]
            tmp_fmsg = np.dot(tmp_PiTMat, fmsg[t - 1]) * SoftEv[t] # (K, )

        # Compute (unnormalized) resp to rank
        tmp_resp = tmp_fmsg * bmsg[t]
        #print tmp_resp, tmp_fmsg, bmsg[t]

        # Pick top states
        tmp_colids = np.argpartition(tmp_resp, K - nnzPerRowLP)
    
        # Renormalize
        top_colids[t] = tmp_colids[-nnzPerRowLP:]
        margPrObs[t] = np.sum(tmp_fmsg[top_colids[t]])
        fmsg[t] = tmp_fmsg[top_colids[t]] / margPrObs[t]
        #print fmsg[t], np.sum(fmsg[t])

    assert np.allclose(fmsg.sum(axis=1), 1)
    return fmsg, margPrObs, top_colids

def BwdAlg_py(PiInit, PiMat, SoftEv, margPrObs=None, top_colids=None):
    '''Backward algorithm for a single HMM sequence. In pure python.

    Takes as input the HMM state transition params,
    initial probabilities, and likelihoods of each observation.
    Requires running forward filtering first, to obtain correct scaling.

    Args
    -------
    piInit : 1D array, size K
        initial transition distribution to each of the K states
        must be valid probability vector (positive entries, sums to one)
    piMat  : 2D array, size KxK
        piMat[j] is transition distribution from state j to all K states.
        each row must be probability vector (positive entries, sums to one)
    SoftEv : 2D array, size TxK
        SoftEv[t] := p( x[t] | z[tk] = 1)
            likelihood of observation t under state k
            given up to an additive constant for each t
    margPrObs : 1D array, size T
        margPrObs[t] := p( x[t] | x[1], x[2], ... x[t-1] )
        this is returned by FwdAlg

    Returns
    -------
    bmsg : 2D array, size TxK
        bmsg[t,k] = p( x[t+1], x[t+2], ... x[T] |  z[t,k] = 1 )
                    -------------------------------------
                    p( x[t+1], x[t+2], ... x[T] |  x[1] ... x[t])
    '''
    T = SoftEv.shape[0]
    K = PiInit.size

    if top_colids is not None:
        # SPARSE Assignments (L > 1)
        L = top_colids.shape[1]
        bmsg = np.ones((T, L))
        for t in xrange(T - 2, -1, -1):
            tmp_PiMat = PiMat[np.ix_(top_colids[t], top_colids[t+1])] # (L, L)
            tmp_SoftEv = SoftEv[t+1, top_colids[t+1]] # (L, )
            bmsg[t] = np.dot(tmp_PiMat, bmsg[t+1] * tmp_SoftEv)
            bmsg[t] /= margPrObs[t + 1]
    else:
        # DENSE Assignments or blocked fwd/bwd
        bmsg = np.ones((T, K))
        for t in xrange(T - 2, -1, -1):
            bmsg[t] = np.dot(PiMat, bmsg[t + 1] * SoftEv[t + 1])
            if margPrObs is not None:
                bmsg[t] /= margPrObs[t + 1]
            else:
                bmsg[t] /= np.max(bmsg[t])

    return bmsg


def SummaryAlg(*args):
    ''' Summarize pairwise potentials of single HMM sequence.

    Related
    -------
    SummaryAlg_py

    Returns
    -------
    TransStateCount
    Htable
    '''
    if cppReady() and PlatformConfig['FwdBwdImpl'] == "cpp":
        return SummaryAlg_cpp(*args)
    else:
        return SummaryAlg_py(*args)


def SummaryAlg_py(PiInit, PiMat, SoftEv, margPrObs, fMsg, bMsg,
                  mPairIDs=None):
    K = PiInit.size
    T = SoftEv.shape[0]
    if mPairIDs is None:
        M = 0
    else:
        if len(mPairIDs) == 0:
            M = 0
        else:
            mPairIDs = as2D(np.asarray(mPairIDs, dtype=np.int32))
            assert mPairIDs.ndim == 2
            assert mPairIDs.shape[1] == 2
            assert mPairIDs.shape[0] > 0
            M = mPairIDs.shape[0]
    mHtable = np.zeros((2 * M, K))

    respPair_t = np.zeros((K, K))
    Htable = np.zeros((K, K))
    TransStateCount = np.zeros((K, K))
    for t in xrange(1, T):
        respPair_t = np.outer(fMsg[t - 1], bMsg[t] * SoftEv[t])
        respPair_t *= PiMat / margPrObs[t]
        TransStateCount += respPair_t

        respPair_t += 1e-100
        rowwiseSum = np.sum(respPair_t, axis=1)
        Htable += respPair_t * np.log(respPair_t) \
            - respPair_t * np.log(rowwiseSum)[:, np.newaxis]

    if M > 0:
        respPair = calcRespPair_fast(PiMat, SoftEv,
                                     margPrObs, fMsg, bMsg,
                                     K, T, doCopy=1)
        for m in xrange(M):
            kA = mPairIDs[m, 0]
            kB = mPairIDs[m, 1]
            mHtable[
                2 *
                m:2 *
                m +
                2] = calc_sub_Htable_forMergePair(
                respPair,
                kA,
                kB)

    Htable *= -1
    return TransStateCount, Htable, mHtable


def expLogLik(logSoftEv, axis=1):
    ''' Return element-wise exp of input log likelihood

    Numerically safe, guaranteed not to underflow

    Returns
    --------
    SoftEv : 2D array, size TxK
              equal to exp(logSoftEv), up to prop constant for each row
    lognormC : 1D array, size T
              gives log of the prop constant for each row
    '''
    lognormC = np.max(logSoftEv, axis)
    if axis == 0:
        logSoftEv = logSoftEv - lognormC[np.newaxis, :]
    elif axis == 1:
        logSoftEv = logSoftEv - lognormC[:, np.newaxis]
    SoftEv = np.exp(logSoftEv)
    return SoftEv, lognormC


def _parseInput_TransParams(PiInit, PiMat):
    PiInit = np.asarray(PiInit, dtype=np.float64)
    PiMat = np.asarray(PiMat, dtype=np.float64)
    assert PiInit.ndim == 1
    K0 = PiInit.shape[0]
    assert PiMat.ndim == 2
    J, K = PiMat.shape
    assert J == K
    assert K0 == K
    return PiInit, PiMat, K


def _parseInput_SoftEv(logSoftEv, K):
    logSoftEv = np.asarray(logSoftEv, dtype=np.float64)
    Tl, Kl = logSoftEv.shape
    assert Kl == K
    return logSoftEv


def runViterbiAlg(logSoftEv, logPi0, logPi):
    ''' Run viterbi algorithm to estimate MAP states for single sequence.

    Args
    ------
    logSoftEv : 2D array, T x K
        log soft evidence matrix
        each row t := log p( x[t] | z[t]=k )
    logPi0 : 1D array, K
        initial state log probability vector
        sums to one after exponentiating
    logPi : 2D array, K x K
        j-th row is is log transition probability vector for state j
        each row sums to one after exponentiating

    Returns
    ------
    zHat : 1D array, length T, representing the MAP state sequence
        zHat[t] gives the integer label {1, 2, ... K} of state at timestep t
    '''
    if np.any(logPi0 > 0):
        logPi0 = np.log(logPi0 + EPS)
    if np.any(logPi > 0):
        logPi = np.log(logPi + EPS)
    T, K = np.shape(logSoftEv)

    # ScoreTable : 2D array, shape T x K
    #   entry t,k gives the log probability of reaching state k at time t
    #   under the most likely path
    ScoreTable = np.zeros((T, K))

    # PtrTable : 2D array, size T x K
    #   entry t,k gives the integer id of the state j at timestep t-1
    #   which would be part of the most likely path to reaching k at t
    PtrTable = np.zeros((T, K))

    ScoreTable[0, :] = logSoftEv[0] + logPi0
    PtrTable[0, :] = -1

    ids0toK = range(K)
    for t in xrange(1, T):
        ScoreMat_t = logPi + ScoreTable[t - 1, :][:, np.newaxis]
        bestIDvec = np.argmax(ScoreMat_t, axis=0)

        PtrTable[t, :] = bestIDvec
        ScoreTable[t, :] = logSoftEv[t, :] \
            + ScoreMat_t[(bestIDvec, ids0toK)]

    # Follow backward pointers to construct most likely state sequence
    z = np.zeros(T, dtype=np.int32)
    z[-1] = np.argmax(ScoreTable[-1])
    for t in reversed(xrange(T - 1)):
        z[t] = PtrTable[t + 1, z[t + 1]]
    return z


def runViterbiAlg_forloop(logSoftEv, logPi0, logPi):
    ''' Run viterbi algorithm to estimate MAP states for single sequence.

    This method will produce the same output as runViterbiAlg,
    but will be much simpler to read, since it uses an inner for-loop
    instead of complete vectorization
    '''
    if np.any(logPi0 > 0):
        logPi0 = np.log(logPi0 + EPS)
    if np.any(logPi > 0):
        logPi = np.log(logPi + EPS)
    T, K = np.shape(logSoftEv)

    # ScoreTable : 2D array, shape T x K
    #   entry t,k gives the log probability of reaching state k at time t
    #   under the most likely path
    ScoreTable = np.zeros((T, K))

    # PtrTable : 2D array, size T x K
    #   entry t,k gives the integer id of the state j at timestep t-1
    #   which would be part of the most likely path to reaching k at t
    PtrTable = np.zeros((T, K))

    ScoreTable[0, :] = logSoftEv[0] + logPi0
    PtrTable[0, :] = -1

    for t in xrange(1, T):
        for k in xrange(K):
            ScoreVec = logPi[:, k] + ScoreTable[t - 1, :]
            bestID = np.argmax(ScoreVec)

            PtrTable[t, k] = bestID
            ScoreTable[t, k] = logSoftEv[t, k] + ScoreVec[bestID]

    # Follow backward pointers to construct most likely state sequence
    z = np.zeros(T)
    z[-1] = np.argmax(ScoreTable[-1])
    for t in reversed(xrange(T - 1)):
        z[t] = PtrTable[t + 1, z[t + 1]]
    return z


def calcEntropyFromResp_fast(resp, respPair,
                             Data=None, startLocIDs=None, eps=1e-100):
    ''' Calculate state assignment entropy for all sequences.

        Fast, vectorized. Purely numpy.

        Returns
        --------
        H : positive scalar
    '''
    if startLocIDs is not None:
        startLocIDs = np.asarray(startLocIDs)

    if Data is not None:
        startLocIDs = Data.doc_range[:-1]

    sigma = respPair / (respPair.sum(axis=2)[:, :, np.newaxis] + eps)
    firstH = -1 * np.sum(resp[startLocIDs] * np.log(resp[startLocIDs] + eps))
    restH = -1 * np.sum(respPair[1:, :, :] * np.log(sigma[1:, :, :] + eps))
    return firstH + restH


def calcEntropyFromResp_faster(resp, respPair,
                               Data=None, startLocIDs=None, eps=1e-100):
    ''' Calculate state assignment entropy for all sequences.

    Fast, vectorized. Can use numexpr to speed up computation if available.

    Returns
    --------
    H : positive scalar
    '''
    if startLocIDs is not None:
        startLocIDs = np.asarray(startLocIDs)

    if Data is not None:
        startLocIDs = Data.doc_range[:-1]

    firstH = -1 * np.sum(resp[startLocIDs] * np.log(resp[startLocIDs] + eps))
    restH = calc_Htable(respPair).sum()
    return firstH + restH


def calcEntropyFromResp_forloop(resp, respPair, Data, eps=1e-100):
    ''' Calculate state assignment entropy for all sequences. Using forloop.

    Exactly same input/output as calcEntropyFromResp, just with
    easier to read implementation. Useful for verifying correctness.
    '''
    totalH = 0
    for n in xrange(Data.nDoc):
        start = Data.doc_range[n]
        stop = Data.doc_range[n + 1]
        resp_n = resp[start:stop]
        respPair_n = respPair[start:stop]

        # sigma_n : conditional prob of each adjacent pair of states
        # sums to one over the final dimension: sigma_n[t, j, :].sum()
        sigma_n = respPair_n / (respPair_n.sum(axis=2)[:, :, np.newaxis] + eps)

        # Entropy of the first step t=1
        firstH_n = -1 * np.inner(resp_n[0], np.log(resp_n[0] + eps))

        # Entropy of the remaining steps 2, 3, ... T
        restH_n = -1 * np.sum(respPair_n * np.log(sigma_n + eps))
        totalH += firstH_n + restH_n
    return totalH

# Defining this directly should avoid overhead of extra function call
calcEntropyFromResp = calcEntropyFromResp_faster


def PrecompMergeEntropy_SpecificPairs(LP, Data, mPairIDs, eps=1e-100):
    ''' Calculate replacement tables for specific candidate merge pairs

    Returns
    --------
    sub_Hstart : 1D array, size M
    sub_Htable : 3D array, size M x 2 x K
    '''
    resp = LP['resp']
    startLocIDs = Data.doc_range[:-1]
    K = resp.shape[1]

    sub_Hstart = np.zeros(len(mPairIDs))
    sub_Htable = np.zeros((len(mPairIDs), 2, K))

    for mID, mPair in enumerate(mPairIDs):
        kA, kB = mPair
        sub_Hstart[mID] = calc_sub_Hstart_forMergePair(
            resp, kA, kB, Data=Data, eps=eps)
        if 'mHtable' in LP:
            sub_Htable[mID] = LP['mHtable'][(2 * mID):(2 * mID + 2)]
        else:
            sub_Htable[mID] = calc_sub_Htable_forMergePair(
                LP['respPair'], kA, kB, eps=eps)
    return sub_Hstart, sub_Htable


def calc_sub_Htable_forMergePair(respPair, kA, kB,
                                 rowSums=None, eps=1e-100):
    ''' Calculate replacement entries of Htable for specific candidate merge pair

    Returns
    --------
    mergeH : 2D array, shape 2 x K
             mergeH[0, :] gives values to replace along row kA
             mergeH[1, :] gives values to replace along col kA
    '''
    K = respPair.shape[1]
    mergeH = np.zeros((2, K))

    if rowSums is None:
        rowSums = np.sum(respPair, axis=2) + eps

    # Calculate new "outgoing" (row) entropy terms for the new state
    mr_resp = respPair[:, kA, :] + respPair[:, kB, :]
    mr_sigm = mr_resp / (rowSums[:, kA] + rowSums[:, kB])[:, np.newaxis]
    mergeH[0, :] = -1 * np.sum(mr_resp * np.log(mr_sigm + 1e-100), axis=0)

    # Calculate new "incoming" (col) entropy terms for the new state
    mc_resp = respPair[:, :, kA] + respPair[:, :, kB]
    mc_sigm = mc_resp / rowSums
    mergeH[1, :] = -1 * np.sum(mc_resp * np.log(mc_sigm + 1e-100), axis=0)

    # Calculate special term for intersection of kA/kB
    mi_resp = respPair[:, kA, kA] + respPair[:, kB, kB] \
        + respPair[:, kA, kB] + respPair[:, kB, kA]
    mi_sigm = mi_resp / (rowSums[:, kA] + rowSums[:, kB])
    mergeH[:, kA] = -1 * np.sum(mi_resp * np.log(mi_sigm + 1e-100))
    mergeH[:, kB] = 0
    return mergeH


def calc_sumHtable_forMergePair__fromResp(respPair, kA, kB,
                                          rowSums=None, eps=1e-100):
    ''' Calculate sum of Htable matrix after merger of specific pair of states.

    Directly compute this sum using the local parameters respPair.

    Useful as a test to verify that the more efficient method is correct.

    Returns
    --------
    L_entropy : scalar
                exact value of entropy term for candidate
    '''
    m_respPair = np.delete(respPair, kB, axis=1)
    m_respPair = np.delete(m_respPair, kB, axis=2)

    # Fill in new state's column
    m_respPair[:, :kB, kA] += respPair[:, :kB, kB]
    m_respPair[:, kB:, kA] += respPair[:, kB + 1:, kB]

    # Fill in new state's rows
    m_respPair[:, kA, :kB] += respPair[:, kB, :kB]
    m_respPair[:, kA, kB:] += respPair[:, kB, kB + 1:]

    # Fill in new state's self-trans values
    m_respPair[:, kA, kA] = respPair[:, kA, kA] + \
        respPair[:, kA, kB] + \
        respPair[:, kB, kB] + \
        respPair[:, kB, kA]
    assert np.allclose(1.0, m_respPair[1:].sum(axis=2).sum(axis=1))

    # Now, do the exact entropy calculation
    m_sigma = m_respPair / (m_respPair.sum(axis=2)[:, :, np.newaxis] + eps)
    m_H = -1 * np.sum(m_respPair * np.log(m_sigma + eps), axis=0)
    return m_H.sum()


def calc_sumHtable_forMergePair__fromTables(Htable_orig, Mtable, kA, kB):
    ''' Calculate sum of Htable matrix after merger of specific pair of states.

    Use precomputed tables, rather than local parameters.
    Only consider the non-starting-state entries.

    Returns
    --------
    L_entropy : scalar
                exact value of entropy term for candidate
    '''
    Htable_new = calc_Htable_forMergePair_fromTables(
        Htable_orig, Mtable, kA, kB)
    return Htable_new.sum()


def calc_Htable_forMergePair_fromTables(Htable_orig, Mtable, kA, kB):
    ''' Calculate Htable matrix after merger of specific pair of states

    Use precomputed tables, never touch any local parameters
    Only consider the non-starting-state entries.

    Returns
    --------
    Htable : 2D array, size K-1 x K-1
                exact value of entropy for each state pair for candidate
    '''
    assert kA < kB
    assert Mtable.shape[0] == 2

    Htable_new = Htable_orig.copy()
    Htable_new[kA, :] = Mtable[0]
    Htable_new[:, kA] = Mtable[1]
    Htable_new = np.delete(Htable_new, kB, axis=1)
    Htable_new = np.delete(Htable_new, kB, axis=0)
    return Htable_new


def calc_Htable(respPair, eps=1e-100):
    ''' Calculate table of state assignment entropy for all sequences.

    Fast, vectorized.

    Returns
    --------
    Htable : 2D array, K x K
             sum of the entries yields total entropy
    '''
    sigma = respPair / (respPair.sum(axis=2)[:, :, np.newaxis] + eps)
    sigma += eps  # make it safe for taking logs!
    logsigma = sigma  # alias
    inplaceLog(logsigma)  # use fast numexpr library if possible
    H_KxK = -1 * sumRtimesS(respPair, logsigma)
    return H_KxK


def calc_Hstart(resp, Data=None, startLocIDs=None,
                eps=1e-100):
    ''' Calculate vector of start-state entropy for all sequences.

    Returns
    --------
    Hstart : 1D array, size K
             Hstart[k] = -1 * \sum_{n=1}^N r_{n1k} log r_{n1k}
    '''
    if startLocIDs is not None:
        startLocIDs = np.asarray(startLocIDs)
    if Data is not None:
        startLocIDs = Data.doc_range[:-1]

    startresp = resp[startLocIDs]
    firstHvec = -1 * np.sum(startresp * np.log(startresp + eps), axis=0)
    return firstHvec


def calc_sub_Hstart_forMergePair(resp, kA, kB,
                                 Data=None, startLocIDs=None,
                                 eps=1e-100):
    ''' Calculate Hstart value for specific merge pair.

    This value will be substituted into Hstart vector to calculate total
    entropy of the starting state.

    Returns
    --------
    Hstart : scalar
    '''
    if startLocIDs is not None:
        startLocIDs = np.asarray(startLocIDs)
    if Data is not None:
        startLocIDs = Data.doc_range[:-1]

    startresp = resp[startLocIDs, kA] + resp[startLocIDs, kB]
    return -1 * np.sum(startresp * np.log(startresp + eps), axis=0)


def construct_LP_forMergePair(Data, LP, kA, kB):
    ''' Create new local param (LP) for a merge of states kA, kB
    '''
    Tall = LP['resp'].shape[0]
    K = LP['resp'].shape[-1]

    m_resp = np.zeros((Tall, K - 1))
    m_respPair = np.zeros((Tall, K - 1, K - 1))
    for n in xrange(Data.nDoc):
        start = Data.doc_range[n]
        stop = Data.doc_range[n + 1]

        # Make respPair for candidate
        assert np.allclose(LP['respPair'][start].sum(), 0.0)
        for t in xrange(start + 1, stop):
            m_respPair[t] = mergeKxK_forSinglePair(LP['respPair'][t], kA, kB)

        # Make resp for candidate
        for k in xrange(K):
            if k == kA:
                m_resp[start:stop, k] = LP['resp'][start:stop, kA] \
                    + LP['resp'][start:stop, kB]
            elif k == kB:
                continue
            elif k > kB:
                m_resp[start:stop, k - 1] = LP['resp'][start:stop, k]
            elif k < kB:
                m_resp[start:stop, k] = LP['resp'][start:stop, k]

        assert np.allclose(1.0, m_resp[start:stop].sum(axis=1))
        assert np.allclose(
            1.0,
            m_respPair[
                start +
                1:stop].sum(
                axis=2).sum(
                axis=1))

    # Return
    assert np.allclose(m_resp.sum(), m_respPair.sum() + Data.nDoc)
    return dict(resp=m_resp, respPair=m_respPair)


def mergeKxK_forSinglePair(X, kA, kB):
    Y = X.copy()
    Y[:, kA] += Y[:, kB]
    Y[kA, :] += Y[kB, :]
    Y = np.delete(Y, kB, axis=1)
    Y = np.delete(Y, kB, axis=0)
    return Y<|MERGE_RESOLUTION|>--- conflicted
+++ resolved
@@ -15,13 +15,9 @@
 from bnpy.util.NumericUtil import inplaceLog
 from bnpy.util import as2D
 
-<<<<<<< HEAD
 from lib.LibFwdBwd import cppReady, FwdAlg_cpp, BwdAlg_cpp, SummaryAlg_cpp
 from lib.LibFwdBwd import FwdAlg_sparse_cpp, BwdAlg_sparse_cpp
-=======
-from lib.LibFwdBwd import cppReady, FwdAlg_cpp, FwdAlg_sparse_cpp, FwdAlg_onepass_cpp, \
-                          BwdAlg_cpp, SummaryAlg_cpp
->>>>>>> 1e083492
+from lib.LibFwdBwd import FwdAlg_onepass_cpp
 
 def calcLocalParams(Data, LP,
                     transTheta=None, startTheta=None,
@@ -362,12 +358,8 @@
     if cppReady() and PlatformConfig['FwdBwdImpl'] == "cpp" and nnzPerRowLP != 1:
         if nnzPerRowLP == 0:  # TODO: K
             return FwdAlg_cpp(PiInit, PiMat, SoftEv)
-<<<<<<< HEAD
-        else:
-=======
         elif useL2:
             print 'sparse fwd alg with complexity O(T * L^2)'
->>>>>>> 1e083492
             return FwdAlg_sparse_cpp(PiInit, PiMat, SoftEv, nnzPerRowLP)
         else:
             print 'sparse one-pass fwd alg'

--- conflicted
+++ resolved
@@ -16,8 +16,7 @@
 from bnpy.util import as2D
 
 from lib.LibFwdBwd import cppReady, FwdAlg_cpp, BwdAlg_cpp, SummaryAlg_cpp
-from lib.LibFwdBwd import FwdAlg_sparse_cpp, BwdAlg_sparse_cpp
-from lib.LibFwdBwd import FwdAlg_onepass_cpp
+from lib.LibFwdBwd import FwdAlg_sparse_cpp, FwdAlg_onepass_cpp, BwdAlg_sparse_cpp
 
 def calcLocalParams(Data, LP,
                     transTheta=None, startTheta=None,
@@ -359,10 +358,10 @@
         if nnzPerRowLP == 0:  # TODO: K
             return FwdAlg_cpp(PiInit, PiMat, SoftEv)
         elif equilibrium is not None:  # O(T * L^2)
-            print 'sparse fwd alg with complexity O(T * L^2)'
+            # sparse fwd alg with complexity O(T * L^2)
             return FwdAlg_sparse_cpp(PiInit, PiMat, SoftEv, nnzPerRowLP, equilibrium)
         else:
-            print 'sparse one-pass fwd alg'
+            # sparse one-pass fwd alg
             return FwdAlg_onepass_cpp(PiInit, PiMat, SoftEv, nnzPerRowLP)
     else:
         return FwdAlg_py(PiInit, PiMat, SoftEv,
@@ -394,11 +393,7 @@
         return BwdAlg_py(PiInit, PiMat, SoftEv, margPrObs, top_colids)
 
 
-<<<<<<< HEAD
 def FwdAlg_py(PiInit, PiMat, SoftEv, nnzPerRowLP=0, equilibrium=None):
-=======
-def FwdAlg_py(PiInit, PiMat, SoftEv, nnzPerRowLP=0, useL2=1):
->>>>>>> d20443ad
     ''' Forward algorithm for a single HMM sequence. In pure python.
 
     Execute forward message-passing on an observed sequence
@@ -433,21 +428,8 @@
         top_colids = np.empty((T, nnzPerRowLP), dtype=int)
         margPrObs = np.zeros(T)
 
-<<<<<<< HEAD
         if equilibrium is not None:
             assert np.allclose(np.sum(equilibrium), 1.0)
-=======
-        if useL2:
-            A = PiTMat - np.eye(K)
-            A[-1] = 1.0
-            b = np.zeros(K)
-            b[-1] = 1.0
-            equilibrium = np.linalg.solve(A, b)
-            if np.allclose(equilibrium, 0):
-                raise ValueError('Low-rank A?')
-            else:
-                assert np.allclose(np.sum(equilibrium), 1.0)
->>>>>>> d20443ad
             for t in xrange(T):
                 iid_resp = equilibrium * SoftEv[t]
                 top_colids[t] = np.argpartition(iid_resp, K - nnzPerRowLP)[-nnzPerRowLP:]
